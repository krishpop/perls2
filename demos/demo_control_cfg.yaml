# Cfg file for  Demo control environment
world:
<<<<<<< HEAD
  type: 'Bullet' #'Bullet' or 'Real'
  robot: 'panda' #'sawyer'
=======
  type: 'Real' #'Bullet' or 'Real'
  robot: 'panda'
>>>>>>> c6803a18
  controlType: 'EEImpedance'
data_dir: 'data'

# Simulation parameters
sim_params:
  time_step: 0.004166  # in seconds #0.004166 #0.002 #0.004166  # 1./240.
  MAX_STEPS: 500

# Redis config specific to this machine.
!include ../cfg/redis.yaml

policy_freq: 20
control_freq: 500 # Hz
!include ../cfg/sawyer.yaml
!include ../cfg/panda.yaml
!include ../cfg/table_and_bin.yaml
scene_objects:
  'None'

# Controller config for each robot
!include demo_panda_controller.yaml
!include ../cfg/default_sawyer_controller.yaml

# Perception and Learning
# Not used.
env:
  observation_space:
    low:
      [-2.0, -2.0, -2.0]
    high:
      [2.0, 2.0, 2.0]
  action_space:
    low: [-0.2, -0.2, -0.2]
    high: [0.2, 0.2, 0.2]
<|MERGE_RESOLUTION|>--- conflicted
+++ resolved
@@ -1,13 +1,9 @@
 # Cfg file for  Demo control environment
 world:
-<<<<<<< HEAD
-  type: 'Bullet' #'Bullet' or 'Real'
-  robot: 'panda' #'sawyer'
-=======
   type: 'Real' #'Bullet' or 'Real'
   robot: 'panda'
->>>>>>> c6803a18
   controlType: 'EEImpedance'
+
 data_dir: 'data'
 
 # Simulation parameters
