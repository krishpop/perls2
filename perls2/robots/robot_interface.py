"""
Abstract class defining the interface to the robots.
Author: Roberto Martin-Martin
        Rohun Kulkarni
"""

import abc  # For abstract class definitions
import six  # For abstract class definitions
from perls2.controllers.ee_imp import EEImpController
from perls2.controllers.ee_posture import EEPostureController
import time
from perls2.controllers.joint_vel import JointVelController
from perls2.controllers.joint_imp import JointImpController
from perls2.controllers.joint_torque import JointTorqueController


from perls2.controllers.robot_model.model import Model
from perls2.controllers.interpolator.linear_interpolator import LinearInterpolator
from perls2.controllers.utils import transform_utils as T
import numpy as np
import logging
from scipy.spatial.transform import Rotation as R

AVAILABLE_CONTROLLERS = ["EEImpedance",
                         "EEPosture",  
                         "Internal",
                         "JointVelocity",
                         "JointImpedance", 
                         "JointTorque"]

@six.add_metaclass(abc.ABCMeta)
class RobotInterface(object):
    """Abstract interface to be implemented for each real and simulated
    robot.

    Attributes:
        control_type (str): Type of controller for robot to use
            e.g. IK, OSC, Joint Velocity
        model (Model): a model of the robot state as defined by tq_control.
        controller (Controller): tq_control object that takes robot states and compute torques.

    """

    def __init__(self,
                 controlType,
                 config=None):
        """
        Initialize variables

        Args:
            control_type (str): Type of controller for robot to use
                e.g. IK, OSC, Joint Velocity
            model (Model): a model of the robot state as defined by tq_control.
            controller (Controller): tq_control object that takes robot states and compute torques.

        :TODO:
            * controller type not currently supported
        """
        self.controlType = controlType
        self.action_set = False
        self.model = Model()
        self.config = config
        if config is not None:
            world_name = config['world']['type']
            controller_config = config['controller'][world_name]
            interp_pos_cfg = config['controller']['interpolator_pos']
            if interp_pos_cfg['type'] == 'linear':
                self.interpolator_pos = LinearInterpolator(max_dx=interp_pos_cfg['max_dx'], 
                                                       ndim=3, 
                                                       controller_freq=self.config['control_freq'], 
                                                       policy_freq=self.config['policy_freq'], 
                                                       ramp_ratio=interp_pos_cfg['ramp_ratio'])
            else:
                self.interpolator_pos = None
            interp_ori_cfg = config['controller']['interpolator_ori']
            if interp_ori_cfg['type'] == 'linear':
                self.interpolator_ori = LinearOriInterpolator(max_dx=interp_ori_cfg['max_dx'], 
                                                       ndim=3, 
                                                       controller_freq=self.config['control_freq'], 
                                                       policy_freq=self.config['policy_freq'], 
                                                       ramp_ratio=interp_ori_cfg['ramp_ratio'])
            else:
                self.interpolator_ori = None

        self.interpolator_pos_goal_set = False
    def update(self):
        raise NotImplementedError

    def make_controller(self, control_type, **kwargs):
        """Returns a new controller type based on specs. 

        Wrapper for Controller constructor in tq_control

        Args: 
            control_type (str) : name of the control type. 
            kwargs:  dependent on type of controller to modify those 
                found in the config file.

        EEImpedance kwargs: (not supported yet.)
            'input_max' : (float) max value for input delta. Does not apply for
                set_pose commands.
            'input_min' : (float) min value for input delta. Does not apply for 
                set pose commands
            'output_max' : (float) max value for scaled action delta.
            'output_min' : (float) min value for scaled action delta. 
            'kp' : (float) gain for position / orientation error
            'damping' : (float) [0,1] damping coefficient for error
        """

        if control_type == "Internal":
            return "Internal"
        world_name = self.config['world']['type']
        controller_dict = self.config['controller'][world_name][control_type]
        if control_type == "EEImpedance":
            return EEImpController(self.model,
                kp=controller_dict['kp'], 
                damping=controller_dict['damping'],
                interpolator_pos =self.interpolator_pos,
                interpolator_ori=None,
                control_freq=self.config['sim_params']['control_freq'])
        elif control_type == "EEPosture":
            return EEPostureController(self.model, 
                kp=controller_dict['kp'], 
                damping=controller_dict['damping'],
                posture_gain=controller_dict['posture_gain'],
                posture=controller_dict['posture'],
                interpolator_pos =self.interpolator_pos,
                interpolator_ori=None,
                input_max=np.array(controller_dict['input_max']),
                input_min=np.array(controller_dict['input_min']),
                output_max=np.array(controller_dict['output_max']), 
                output_min=np.array(controller_dict['output_min']),
                control_freq=self.config['sim_params']['control_freq'])
        elif control_type == "JointVelocity":
            return JointVelController(
                robot_model=self.model, 
                kv=controller_dict['kv'])
        elif control_type == "JointImpedance":
            return JointImpController(
                robot_model= self.model, 
                kp=controller_dict['kp'], 
                damping=controller_dict['damping']
                )
        elif control_type == "JointTorque":
            return JointTorqueController(
                robot_model=self.model )
        elif control_type == "EEPosture":
            return EEPostureController(self.model, 
                kp=controller_dict['kp'], 
                damping=controller_dict['damping'],
                posture_gain=controller_dict['posture_gain'],
                interpolator_pos =self.interpolator_pos,
                interpolator_ori=None,
                control_freq=self.config['sim_params']['control_freq'])
        else: 
            return ValueError("Invalid control type")


    def change_controller(self, next_type):
        """Change to a different controller type.
        Args: 
            next_type (str): keyword for desired control type. 
                Choose from: 
                    -'EEImpedance'
                    -'JointVelocity'
                    -'JointImpedance'
                    -'JointTorque'
        """ 
        if next_type in AVAILABLE_CONTROLLERS:
            self.controller = self.make_controller(next_type)
            self.controlType = next_type
            return self.controlType
        else:
            raise ValueError("Invalid control type " + 
                "\nChoose from {}".format(AVAILABLE_CONTROLLERS))

    def step(self):
        """Update the robot state and model, set torques from controller
        """
        self.update_model()
        if self.controller == "Internal":
            return
        else:
            if self.action_set:               
                torques = self.controller.run_controller() 

                self.set_torques(torques)
            else:
                print("ACTION NOT SET")

    def set_controller_goal(self, **kwargs):
        self.controller.set_goal(**kwargs)
        self.action_set = True

    def check_controller(self, fn_control_types):
        if self.controlType not in fn_control_types:
            raise ValueError('Wrong Control Type for this command. Change to ' + fn_control_type)

    def move_ee_delta(self, delta, set_pos=None, set_ori=None):
        """ Use controller to move end effector by some delta.

        Args: 
            delta (6f): delta position (dx, dy, dz) concatenated with delta orientation.
                Orientation change is specified as an Euler angle body XYZ rotation about the
                end effector link. 
            set_pos (3f): end effector position to maintain while changing orientation. 
                [x, y, z]. If not None, the delta for position is ignored. 
            set_ori (4f): end effector orientation to maintain while changing orientation
                as a quaternion [qx, qy, qz, w]. If not None, any delta for orientation is ignored. 
        
        Note: only for use with EE impedance controller
        Note: to fix position or orientation, it is better to specify using the kwargs than
            to use a 0 for the corresponding delta. This prevents any error from accumulating in 
            that dimension. 

        """
        #self.check_controller("EEImpedance")
        if set_ori is not None:
            if len(set_ori) != 4:
                raise ValueError('set_ori incorrect dimensions, should be quaternion length 4')
            set_ori= T.quat2mat(set_ori)
        if set_pos is not None:
            if len(set_pos) != 3:
                raise ValueError('set_pos incorrect dimensions, should be length 3')

<<<<<<< HEAD
        self.check_controller("EEPosture")
        print("delta {}".format(delta))
=======
        self.check_controller(["EEImpedance", "EEPosture"])

>>>>>>> 729be008
        kwargs = {'delta': delta, 'set_pos': set_pos, 'set_ori':set_ori}
        self.set_controller_goal(**kwargs)

    def set_ee_pose(self, set_pos, set_ori, **kwargs):
        """ Use controller to set end effector pose. 

        Args: des pose (7f): [x, y , z, qx, qy, qz, w]. end effector pose as position + quaternion orientation

        """
        #self.check_controller("EEImpedance")
        kwargs = {'delta': None, 'set_pos': set_pos[:3], 'set_ori': set_ori[3:]}
        self.set_controller_goal(**kwargs)

        
    def set_joint_velocity(self, dq_des):
        """ Use controller to set joint velocity of the robot.
        Args:
            dq_des(ndarray): 7f desired joint velocities (rad/s) for each joint.
                Joint 0 is the base
        Returns: None.
        Notes: Only for use with JointVelocity controller.
        """        

        self.check_controller("JointVelocity")
        kwargs = {'velocities': dq_des}
        self.set_controller_goal(**kwargs)

    def set_joint_delta(self, delta, **kwargs):
        """ Use controller to set new joint position with a delta. 
        Args:
            delta (ndarray): 7f delta joint position (rad) from current
                 joint position. 
        Returns: None
        Notes: Only for use with JointImpedance controller.
               Does not check for exceeding maximum joint limits. (TODO)
        """
        self.check_controller("JointImpedance")
        kwargs = {"delta": delta}
        self.set_controller_goal(**kwargs)

    def set_joint_positions(self, set_qpos, **kwargs):    
        self.check_controller("JointImpedance")
        kwargs['set_qpos'] = set_qpos
        kwargs['delta'] = None
        self.set_controller_goal(**kwargs)

    def set_joint_torque(self, torque):
        self.check_controller("JointTorque")
        kwargs = {'torque':torques}
        self.set_controller_goal(**kwargs)


    def create(config):
        """Factory for creating robot interfaces based on config type
        """
        raise NotImplementedError

    @property
    def base_pose(self):
        return self.pose

    @property
    @abc.abstractmethod
    def version(self):
        """dict of current versions of robot SDK, gripper, and robot
        """
        raise NotImplementedError

    @property
    @abc.abstractmethod
    def name(self):
        """str of the name of the robot
        """
        raise NotImplementedError

    @property
    @abc.abstractmethod
    def ee_position(self):
        """list of three floats [x, y, z] of the position of the
        end-effector.
        """
        raise NotImplementedError

    @property
    @abc.abstractmethod
    def ee_orientation(self):
        """list of four floats [qx, qy, qz, qw] of the orientation
        quaternion of the end-effector.
        """
        raise NotImplementedError

    @property
    @abc.abstractmethod
    def ee_pose(self):
        """list of seven floats [x, y, z, qx, qy, qz, qw] of the 6D pose
        of the end effector.
        """
        raise NotImplementedError<|MERGE_RESOLUTION|>--- conflicted
+++ resolved
@@ -223,13 +223,7 @@
             if len(set_pos) != 3:
                 raise ValueError('set_pos incorrect dimensions, should be length 3')
 
-<<<<<<< HEAD
-        self.check_controller("EEPosture")
-        print("delta {}".format(delta))
-=======
         self.check_controller(["EEImpedance", "EEPosture"])
-
->>>>>>> 729be008
         kwargs = {'delta': delta, 'set_pos': set_pos, 'set_ori':set_ori}
         self.set_controller_goal(**kwargs)
 
