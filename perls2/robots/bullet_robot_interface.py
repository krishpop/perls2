--- conflicted
+++ resolved
@@ -200,11 +200,8 @@
             physicsClientId=self._physics_id)
 
         jointPoses = list(jointPoses)
-<<<<<<< HEAD
         return jointPoses
-=======
-        return jointPoses    
->>>>>>> 0c934be7
+
 
     def set_joints_to_neutral_positions(self):
         """Set joints on robot to neutral positions as specified by the config file.
