--- conflicted
+++ resolved
@@ -41,11 +41,7 @@
         self.limb_neutral_positions = [0, -1.18, 0.00, 2.18, 0.00, 0.57, 3.3161,
                                        0, 0, 0, 0, 0, 0, 0]
         self._name = "Rethink Bullet Sawyer"
-<<<<<<< HEAD
-        print("BulletSawyerInterface created")
-=======
         logging.debug("BulletSawyerInterface created")
->>>>>>> 2ec92a05
 
     def start(self):
         """Start the robot
@@ -66,26 +62,11 @@
             raise ValueError("no arm id")
         else:
             self._num_joints = pybullet.getNumJoints(self._arm_id)
-
-<<<<<<< HEAD
-            joint_indices = [i for i in range(0,self._num_joints)]
-            # pybullet.setJointMotorControlArray(bodyUniqueId=self._arm_id,
-            #                                jointIndices= joint_indices,
-            #                                controlMode=pybullet.PD_CONTROL,
-            #                                targetPositions=self.limb_neutral_positions)
-            #print(str(self._arm_id))
-
-            for i in range(len(joint_indices)):
-                #print ("Writing joint   " + str(i) + "to pos " + str(self.limb_neutral_positions[i]))
-                pybullet.resetJointState(bodyUniqueId=self._arm_id,
-=======
             joint_indices = [i for i in range(0, self._num_joints)]
-
             for i in range(len(joint_indices)):
                 # Force reset (breaks physics)
                 pybullet.resetJointState(
                     bodyUniqueId=self._arm_id,
->>>>>>> 2ec92a05
                     jointIndex=i,
                     targetValue=self.limb_neutral_positions[i])
 
@@ -105,11 +86,7 @@
         """dict of current versions of robot SDK, gripper, and robot
         """
         return {
-<<<<<<< HEAD
-                'robot' : '5.0.4',
-=======
                 'robot': '5.0.4',
->>>>>>> 2ec92a05
                 'gripper': 'rethink_ee',
                 'robotSDK': '5.0.4'
                 }
@@ -136,20 +113,9 @@
         """
         pybullet.setJointMotorControlArray(
             bodyIndex=self._arm_id,
-<<<<<<< HEAD
-            jointIndices=range(0,self._num_joints),
-=======
             jointIndices=range(0, self._num_joints),
->>>>>>> 2ec92a05
             controlMode=pybullet.POSITION_CONTROL,
             targetPositions=qd,
             forces=[250]*self._num_joints,
             positionGains=[0.1]*self._num_joints,
-<<<<<<< HEAD
-            velocityGains=[1.2]*self._num_joints)
-
-
-
-=======
-            velocityGains=[1.2]*self._num_joints)
->>>>>>> 2ec92a05
+            velocityGains=[1.2]*self._num_joints)