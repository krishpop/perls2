--- conflicted
+++ resolved
@@ -27,30 +27,14 @@
         config (dict): A dict containing parameters to create an arena, robot
             interface, sensor interface and object interface. They also contain
             specs for learning, simulation and experiment setup.
-<<<<<<< HEAD
-        arena (Arena): Manages the sim by loading models in both sim/real envs
-            For simulations, randomizing objects and sensors parameters.
-=======
         arena (Arena): Manages the sim by loading models (in both sim/real envs)
             and for simulations, randomizing objects and sensors parameters.
->>>>>>> 3b3b5ec1
         robot_interface (RobotInterface): Communicates with robots and executes
             robot commands.
         sensor_interface (SensorInterface): Retrieves sensor info and executes
             changes to extrinsic/intrinsic params.
         object_interface (ObjectInterface): Retrieves object info and excecutes
-<<<<<<< HEAD
             changes to params.
-
-    Public methods (similar to openAI gym):
-
-        step: Step env forward and return observation, reward, termination,
-            info.Not typically user-defined but may be modified.
-
-        reset: Reset env to initial setting and return observation at initial
-            state. Some aspects such as randomization are user-defined
-=======
-            changes to params.\
 
     Public methods (similar to openAI gym):
 
@@ -59,7 +43,6 @@
 
         reset: Reset env to initial setting and return observation at initial state.
             Some aspects such as randomization are user-defined
->>>>>>> 3b3b5ec1
         render:
         close:
         seed:
@@ -83,14 +66,9 @@
 
         # Get config dictionary.
         self.config = YamlConfig(cfg_path)
-
-<<<<<<< HEAD
-        self.world = God.make_world(self.config, use_visualizer, name)
-=======
         self.world = God.make_world(self.config,
                                    use_visualizer,
                                    name)
->>>>>>> 3b3b5ec1
 
         # Environment access the following attributes of the world directly.
         self.arena = self.world.arena
@@ -151,11 +129,7 @@
         Args:
             action: The action to take.
         Returns:
-<<<<<<< HEAD
             Observation, reward, termination, info for the environment
-=======
-            Observation, reward, termination, info for the environment \
->>>>>>> 3b3b5ec1
                 as a tuple.
         """
         self._exec_action(action)
