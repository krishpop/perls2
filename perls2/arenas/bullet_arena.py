"""The parent class for Arenas encapsulating robots, sensors and objects.
"""
import pybullet
import os
import numpy as np
from perls2.arenas.arena import Arena
import logging


class BulletArena(Arena):
    """The class definition for arenas
<<<<<<< HEAD
    Arenas contain interfaces for robots, sensors and objects.
    """

    def __init__(self,
                config,
                physics_id):
=======
    Arenas contain interfaces for robots, sensors and
    """

    def __init__(self,
                 config,
                 physics_id):
>>>>>>> 2ec92a05
        """ Initialization function.

        Parameters
        ----------
        config: dict
            A dict with config parameters

        """
        super().__init__(config)
        self.data_dir = os.path.abspath(self.config['data_dir'])
        print(self.data_dir)
        self.physics_id = physics_id

<<<<<<< HEAD
        self.robot_type = self.config['world']['robot']


=======
>>>>>>> 2ec92a05
        # initialize view matrix
        self._view_matrix = pybullet.computeViewMatrix(
                cameraEyePosition=self.camera_eye_pos,
                cameraTargetPosition=self.camera_target_pos,
                cameraUpVector=self.camera_up_vector)

        self._random_view_matrix = self._view_matrix

        # Initialize projection matrix
        self._projection_matrix = pybullet.computeProjectionMatrixFOV(
                fov=self.fov,
                aspect=float(self.image_width) / float(self.image_height),
                nearVal=self.near_plane,
                farVal=self.far_plane)

        self._random_projection_matrix = self._projection_matrix
        self._randomize_on = (
            self.config['sensor']['camera']['random']['randomize'])

<<<<<<< HEAD

        # Load URDFs to set up simulation environment.
        print("Bullet Arena Created")
=======
        # Load URDFs to set up simulation environment.
        logging.info("Bullet Arena Created")
>>>>>>> 2ec92a05

        self.plane_id = self.load_ground()
        (self.arm_id, self.base_id) = self.load_robot()

        reset_angles = self.robot_cfg['neutral_joint_angles']
        for i in range(len(reset_angles)):
            # Force reset (breaks physics)
            pybullet.resetJointState(
                bodyUniqueId=self.arm_id,
                jointIndex=i,
                targetValue=reset_angles[i])

        for obj_key in self.config['scene_objects']:
            if obj_key in self.config:
                self.load_urdf(obj_key)
                for step in range(10):
                    pybullet.stepSimulation(self.physics_id)

        # Load the objects from the config file and
        # save their names and bullet body id (not object id
        # from config file)
        self.object_dict = {}
        for obj_idx, obj_key in enumerate(
                self.config['object']['object_dict']):
            pb_obj_id = self.load_object(obj_idx)
            obj_name = self.config['object']['object_dict'][obj_key]['name']
            logging.debug(obj_name + " loaded")

            # key value for object_dict is obj_name: pb_obj_id
            # example - '013_apple': 3
            # This makes it easier to reference.
            self.object_dict[obj_name] = pb_obj_id
            for step in range(50):
                #logging.debug("stepping for stability")
                pybullet.stepSimulation(self.physics_id)

        input("what's happening")

<<<<<<< HEAD
        obj_path = os.path.join(self.data_dir, self.config['object']['path'])
        self.obj_id = pybullet.loadURDF(obj_path,
                            basePosition=self.config['object']['default_position'],
                            baseOrientation=pybullet.getQuaternionFromEuler(self.config['object']['pose'][1]),
                            globalScaling=1.0,
                            useFixedBase=self.config['object']['is_static'],
                            flags=pybullet.URDF_USE_SELF_COLLISION_EXCLUDE_PARENT,
                            physicsClientId=self.physics_id )
=======
>>>>>>> 2ec92a05


<<<<<<< HEAD
        # self.table_id = pybullet.loadURDF(fileName=self.config['table']['path'],
        #                     basePosition=self.config['table']['pose'][0],
        #                     baseOrientation=pybullet.getQuaternionFromEuler(
        #                                             self.config['table']['pose'][1]),
        #                     globalScaling=1.0,
        #                     useFixedBase=True,
        #                     flags=pybullet.URDF_USE_SELF_COLLISION_EXCLUDE_PARENT,
        #                     physicsClientId=self.physics_id )

        self.bin_id = pybullet.loadURDF(fileName=self.config['bin']['path'],
                    basePosition=self.config['bin']['pose'][0],
                    baseOrientation=pybullet.getQuaternionFromEuler(
                                            self.config['bin']['pose'][1]),
                    globalScaling=1.0,
                    useFixedBase=True,
                    flags=pybullet.URDF_USE_SELF_COLLISION_EXCLUDE_PARENT,
                    physicsClientId=self.physics_id )
=======
>>>>>>> 2ec92a05

    def load_robot(self):
        """ Load the robot and return arm_id, base_id
        """
<<<<<<< HEAD
        print("Loading robot")
        arm_id = pybullet.loadURDF(fileName=self.config['robot']['arm']['path'],
                                    basePosition=selfconfig['robot']['arm']['pose'],
                                    baseOrientation=pybullet.getQuaternionFromEuler(
                                                            self.config['robot']['arm']['orn']),
                                    globalScaling=1.0,
                                    useFixedBase=self.config['robot']['arm']['is_static'],
                                    flags=pybullet.URDF_USE_SELF_COLLISION_EXCLUDE_PARENT,
                                    physicsClientId=self.physics_id )
        print("arm_id :" + str(arm_id))
        # Load Arm
        if (self.config['base'] != 'None'):
            base_id = pybullet.loadURDF(fileName=self.config['robot']['base']['path'],
                                        basePosition=self.config['robot']['base']['pose'],
                                        baseOrientation=pybullet.getQuaternionFromEuler(
                                                                self.config['robot']['base']['orn']),
                                        globalScaling=1.0,
                                        useFixedBase=self.config['robot']['base']['is_static'],
                                        flags=pybullet.URDF_USE_SELF_COLLISION_EXCLUDE_PARENT,
                                        physicsClientId=self.physics_id)
        else:
            base_id = -1
=======
        arm_file = os.path.join(self.data_dir, self.robot_cfg['arm']['path'])
        base_file = os.path.join(self.data_dir, self.robot_cfg['base']['path'])

        arm_id = pybullet.loadURDF(
            fileName=arm_file,
            basePosition=self.robot_cfg['arm']['pose'],
            baseOrientation=pybullet.getQuaternionFromEuler(
                                    self.robot_cfg['arm']['orn']),
            globalScaling=1.0,
            useFixedBase=self.robot_cfg['arm']['is_static'],
            flags=pybullet.URDF_USE_SELF_COLLISION_EXCLUDE_PARENT,
            physicsClientId=self.physics_id)
        logging.info("Loaded robot" + " arm_id :" + str(arm_id))

        # Load Arm
        base_id = pybullet.loadURDF(
            fileName=base_file,
            basePosition=self.robot_cfg['base']['pose'],
            baseOrientation=pybullet.getQuaternionFromEuler(
                                    self.robot_cfg['base']['orn']),
            globalScaling=1.0,
            useFixedBase=self.robot_cfg['base']['is_static'],
            flags=pybullet.URDF_USE_SELF_COLLISION_EXCLUDE_PARENT,
            physicsClientId=self.physics_id)


        # Reset to neutral position, while nothing is around.
>>>>>>> 2ec92a05

        return (arm_id, base_id)

    def load_urdf(self, key):
        """General function to load urdf based on key"""
        path = os.path.join(self.data_dir, self.config[key]['path'])

        uid = pybullet.loadURDF(
            fileName=path,
            basePosition=self.config[key]['pose'][0],
            baseOrientation=pybullet.getQuaternionFromEuler(
                self.config[key]['pose'][1]),
            globalScaling=1.0,
            useFixedBase=self.config[key]['is_static'],
            flags=pybullet.URDF_USE_SELF_COLLISION_EXCLUDE_PARENT,
            physicsClientId=self.physics_id)
        return uid


    def load_ground(self):
        """ Load ground and return ground_id
        """
        # import pybullet_data
        # pybullet.setAdditionalSearchPath(pybullet_data.getDataPath())

        plane_path = os.path.join(self.data_dir, self.config['ground']['path'])
<<<<<<< HEAD
        plane_id = pybullet.loadURDF(fileName=plane_path,
                            basePosition=self.config['ground']['pose'][0],
                            baseOrientation=pybullet.getQuaternionFromEuler(self.config['ground']['pose'][1]),
                            globalScaling=1.0,
                            useFixedBase=self.config['ground']['is_static'],
                            flags=pybullet.URDF_USE_SELF_COLLISION_EXCLUDE_PARENT,
                            physicsClientId=self.physics_id )
=======
        plane_id = pybullet.loadURDF(
            fileName=plane_path,
            basePosition=self.config['ground']['pose'][0],
            baseOrientation=pybullet.getQuaternionFromEuler(
                self.config['ground']['pose'][1]),
            globalScaling=1.0,
            useFixedBase=self.config['ground']['is_static'],
            flags=pybullet.URDF_USE_SELF_COLLISION_EXCLUDE_PARENT,
            physicsClientId=self.physics_id)
>>>>>>> 2ec92a05

        # Load object
        return plane_id

    def load_object(self, object_id=0):
        obj_key = 'object_' + str(object_id)
        object_dict = self.config['object']['object_dict'][obj_key]
        obj_path = os.path.join(self.data_dir, object_dict['path'])
        obj_id = pybullet.loadURDF(
                    obj_path,
                    basePosition=object_dict['default_position'],
                    baseOrientation=pybullet.getQuaternionFromEuler(
                            object_dict['pose'][1]),
                    globalScaling=1.0,
                    useFixedBase=object_dict['is_static'],
                    flags=pybullet.URDF_USE_SELF_COLLISION_EXCLUDE_PARENT,
                    physicsClientId=self.physics_id)

        return obj_id

    def view_matrix_to_extrinsic(self):
        L = (np.asarray(self.camera_target_pos) -
             np.asarray(self.camera_eye_pos))
        L = L/np.linalg.norm(L)
        s = np.cross(L, self.camera_up_vector)

        s = s/np.linalg.norm(s)
        u_prime = np.cross(s, L)
        R = np.array([[s[0], s[1], s[2]],
                      [u_prime[0], u_prime[1], u_prime[2]],
                      [L[0], L[1], L[2]]])

    @property
    def view_matrix(self):
        if (self._randomize_on):
            return self.random_view_matrix()
        else:
            return self._view_matrix

    def random_view_matrix(self):

        random_view_matrix = pybullet.computeViewMatrix(
                cameraEyePosition=self.randomize_param(
                    self._rand_camera_extrin_cfg['eye_position']),
                cameraTargetPosition=self.randomize_param(
                    self._rand_camera_extrin_cfg['target_position']),
                cameraUpVector=self.camera_up_vector)

        return random_view_matrix

    @property
    def projection_matrix(self):
        if (self._randomize_on):
            return self.random_projection_matrix()
        else:
            return self._projection_matrix

    def random_projection_matrix(self):
        rand_fov = self.randomize_param(self._rand_camera_intrin_cfg['fov'])
        rand_near_plane = self.randomize_param(
            self._rand_camera_intrin_cfg['near_plane'])
        rand_far_plane = self.randomize_param(
            self._rand_camera_intrin_cfg['far_plane'])

        random_projection_matrix = pybullet.computeProjectionMatrixFOV(
                fov=rand_fov,
                aspect=float(self.image_width) / float(self.image_height),
                nearVal=rand_near_plane,
                farVal=rand_far_plane)
<<<<<<< HEAD
        print(random_projection_matrix)
        return random_projection_matrix








=======

        return random_projection_matrix
>>>>>>> 2ec92a05
<|MERGE_RESOLUTION|>--- conflicted
+++ resolved
@@ -5,25 +5,16 @@
 import numpy as np
 from perls2.arenas.arena import Arena
 import logging
-
+logging.basicConfig(level=logging.DEBUG)
 
 class BulletArena(Arena):
     """The class definition for arenas
-<<<<<<< HEAD
-    Arenas contain interfaces for robots, sensors and objects.
-    """
-
-    def __init__(self,
-                config,
-                physics_id):
-=======
     Arenas contain interfaces for robots, sensors and
     """
 
     def __init__(self,
                  config,
                  physics_id):
->>>>>>> 2ec92a05
         """ Initialization function.
 
         Parameters
@@ -36,13 +27,8 @@
         self.data_dir = os.path.abspath(self.config['data_dir'])
         print(self.data_dir)
         self.physics_id = physics_id
-
-<<<<<<< HEAD
         self.robot_type = self.config['world']['robot']
 
-
-=======
->>>>>>> 2ec92a05
         # initialize view matrix
         self._view_matrix = pybullet.computeViewMatrix(
                 cameraEyePosition=self.camera_eye_pos,
@@ -62,14 +48,8 @@
         self._randomize_on = (
             self.config['sensor']['camera']['random']['randomize'])
 
-<<<<<<< HEAD
-
-        # Load URDFs to set up simulation environment.
-        print("Bullet Arena Created")
-=======
         # Load URDFs to set up simulation environment.
         logging.info("Bullet Arena Created")
->>>>>>> 2ec92a05
 
         self.plane_id = self.load_ground()
         (self.arm_id, self.base_id) = self.load_robot()
@@ -106,71 +86,23 @@
                 #logging.debug("stepping for stability")
                 pybullet.stepSimulation(self.physics_id)
 
-        input("what's happening")
-
-<<<<<<< HEAD
-        obj_path = os.path.join(self.data_dir, self.config['object']['path'])
-        self.obj_id = pybullet.loadURDF(obj_path,
-                            basePosition=self.config['object']['default_position'],
-                            baseOrientation=pybullet.getQuaternionFromEuler(self.config['object']['pose'][1]),
-                            globalScaling=1.0,
-                            useFixedBase=self.config['object']['is_static'],
-                            flags=pybullet.URDF_USE_SELF_COLLISION_EXCLUDE_PARENT,
-                            physicsClientId=self.physics_id )
-=======
->>>>>>> 2ec92a05
-
-
-<<<<<<< HEAD
-        # self.table_id = pybullet.loadURDF(fileName=self.config['table']['path'],
-        #                     basePosition=self.config['table']['pose'][0],
-        #                     baseOrientation=pybullet.getQuaternionFromEuler(
-        #                                             self.config['table']['pose'][1]),
-        #                     globalScaling=1.0,
-        #                     useFixedBase=True,
-        #                     flags=pybullet.URDF_USE_SELF_COLLISION_EXCLUDE_PARENT,
-        #                     physicsClientId=self.physics_id )
-
-        self.bin_id = pybullet.loadURDF(fileName=self.config['bin']['path'],
-                    basePosition=self.config['bin']['pose'][0],
-                    baseOrientation=pybullet.getQuaternionFromEuler(
-                                            self.config['bin']['pose'][1]),
-                    globalScaling=1.0,
-                    useFixedBase=True,
-                    flags=pybullet.URDF_USE_SELF_COLLISION_EXCLUDE_PARENT,
-                    physicsClientId=self.physics_id )
-=======
->>>>>>> 2ec92a05
-
     def load_robot(self):
         """ Load the robot and return arm_id, base_id
         """
-<<<<<<< HEAD
-        print("Loading robot")
-        arm_id = pybullet.loadURDF(fileName=self.config['robot']['arm']['path'],
-                                    basePosition=selfconfig['robot']['arm']['pose'],
-                                    baseOrientation=pybullet.getQuaternionFromEuler(
-                                                            self.config['robot']['arm']['orn']),
-                                    globalScaling=1.0,
-                                    useFixedBase=self.config['robot']['arm']['is_static'],
-                                    flags=pybullet.URDF_USE_SELF_COLLISION_EXCLUDE_PARENT,
-                                    physicsClientId=self.physics_id )
-        print("arm_id :" + str(arm_id))
-        # Load Arm
-        if (self.config['base'] != 'None'):
-            base_id = pybullet.loadURDF(fileName=self.config['robot']['base']['path'],
-                                        basePosition=self.config['robot']['base']['pose'],
-                                        baseOrientation=pybullet.getQuaternionFromEuler(
-                                                                self.config['robot']['base']['orn']),
-                                        globalScaling=1.0,
-                                        useFixedBase=self.config['robot']['base']['is_static'],
-                                        flags=pybullet.URDF_USE_SELF_COLLISION_EXCLUDE_PARENT,
-                                        physicsClientId=self.physics_id)
-        else:
-            base_id = -1
-=======
         arm_file = os.path.join(self.data_dir, self.robot_cfg['arm']['path'])
-        base_file = os.path.join(self.data_dir, self.robot_cfg['base']['path'])
+        if self.robot_cfg['base'] != 'None':
+            base_file = os.path.join(self.data_dir, self.robot_cfg['base']['path'])
+            base_id = pybullet.loadURDF(
+                fileName=base_file,
+                basePosition=self.robot_cfg['base']['pose'],
+                baseOrientation=pybullet.getQuaternionFromEuler(
+                                        self.robot_cfg['base']['orn']),
+                globalScaling=1.0,
+                useFixedBase=self.robot_cfg['base']['is_static'],
+                flags=pybullet.URDF_USE_SELF_COLLISION_EXCLUDE_PARENT,
+                physicsClientId=self.physics_id)
+        else: base_id = -1
+
 
         arm_id = pybullet.loadURDF(
             fileName=arm_file,
@@ -183,25 +115,12 @@
             physicsClientId=self.physics_id)
         logging.info("Loaded robot" + " arm_id :" + str(arm_id))
 
-        # Load Arm
-        base_id = pybullet.loadURDF(
-            fileName=base_file,
-            basePosition=self.robot_cfg['base']['pose'],
-            baseOrientation=pybullet.getQuaternionFromEuler(
-                                    self.robot_cfg['base']['orn']),
-            globalScaling=1.0,
-            useFixedBase=self.robot_cfg['base']['is_static'],
-            flags=pybullet.URDF_USE_SELF_COLLISION_EXCLUDE_PARENT,
-            physicsClientId=self.physics_id)
-
-
-        # Reset to neutral position, while nothing is around.
->>>>>>> 2ec92a05
-
+        # Reset to neutral position, while nothing is around
         return (arm_id, base_id)
 
     def load_urdf(self, key):
         """General function to load urdf based on key"""
+        logging.debug(self.config[key])
         path = os.path.join(self.data_dir, self.config[key]['path'])
 
         uid = pybullet.loadURDF(
@@ -223,15 +142,6 @@
         # pybullet.setAdditionalSearchPath(pybullet_data.getDataPath())
 
         plane_path = os.path.join(self.data_dir, self.config['ground']['path'])
-<<<<<<< HEAD
-        plane_id = pybullet.loadURDF(fileName=plane_path,
-                            basePosition=self.config['ground']['pose'][0],
-                            baseOrientation=pybullet.getQuaternionFromEuler(self.config['ground']['pose'][1]),
-                            globalScaling=1.0,
-                            useFixedBase=self.config['ground']['is_static'],
-                            flags=pybullet.URDF_USE_SELF_COLLISION_EXCLUDE_PARENT,
-                            physicsClientId=self.physics_id )
-=======
         plane_id = pybullet.loadURDF(
             fileName=plane_path,
             basePosition=self.config['ground']['pose'][0],
@@ -241,7 +151,6 @@
             useFixedBase=self.config['ground']['is_static'],
             flags=pybullet.URDF_USE_SELF_COLLISION_EXCLUDE_PARENT,
             physicsClientId=self.physics_id)
->>>>>>> 2ec92a05
 
         # Load object
         return plane_id
@@ -311,18 +220,4 @@
                 aspect=float(self.image_width) / float(self.image_height),
                 nearVal=rand_near_plane,
                 farVal=rand_far_plane)
-<<<<<<< HEAD
-        print(random_projection_matrix)
         return random_projection_matrix
-
-
-
-
-
-
-
-
-=======
-
-        return random_projection_matrix
->>>>>>> 2ec92a05
