--- conflicted
+++ resolved
@@ -142,13 +142,9 @@
     def load_robot(self):
         """ Load the robot and return arm_id, base_id
         """
-<<<<<<< HEAD
-        arm_file = os.path.join(self.perls2_data, self.robot_cfg['arm']['path'])
-        print(" ARM FILE: " + str(arm_file))
-=======
+
         arm_file = os.path.join(self.data_dir, self.robot_cfg['arm']['path'])
 
->>>>>>> 7adc0c4a
         arm_id = pybullet.loadURDF(
             fileName=arm_file,
             basePosition=self.robot_cfg['arm']['pose'],
@@ -255,15 +251,9 @@
         Args:
             object_id (int): pybullet id from load urdf
         """
-<<<<<<< HEAD
-        logging.debug(
-            "Num bodies" + str(pybullet.getNumBodies(self.physics_id)))
-        logging.debug(str(
-            pybullet.getBodyInfo(object_id, physicsClientId=self.physics_id)))
-=======
+
         logging.debug("Num bodies" + str(pybullet.getNumBodies(physicsClientId=self.physics_id)))
         logging.debug(str(pybullet.getBodyInfo(object_id, physicsClientId=self.physics_id)))
->>>>>>> 7adc0c4a
         logging.debug(self.object_dict)
 
         if phys_id is None:
