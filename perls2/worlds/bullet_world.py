--- conflicted
+++ resolved
@@ -132,20 +132,8 @@
             cameraUpVector=self.config['sensor']['camera']['extrinsics']['up_vector']
             )
 
-<<<<<<< HEAD
-        # Create a dictionary of object interfaces
-        self.object_interfaces = {}
-
-        # Create object interfaces for each of the objects found in the arena
-        # dictionary
-        for obj_idx, obj_name in enumerate(self.arena.object_dict):
-            self.object_interfaces[obj_name] = BulletObjectInterface(
-                physics_id=self._physics_id,
-                obj_id=self.arena.object_dict[obj_name]['pb_id'],
-                name=obj_name)
-=======
         self.load_object_interfaces()
->>>>>>> 7adc0c4a
+
         # TODO: give world a method get_object_interface(str name)
         # TODO: make object default position a part of objectn not all objects.
         self.print_this_step = False
