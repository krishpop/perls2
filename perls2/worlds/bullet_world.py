--- conflicted
+++ resolved
@@ -23,23 +23,14 @@
     BulletCamera and BulletObjectInterfaces based on the config file.
 
     Attributes:
-<<<<<<< HEAD
-        arena (BulletArena): Manages the sim by loading models (in both sim/real
-            envs) and for simulations, randomizing objects and sensors params.
-=======
         arena (BulletArena): Manages the sim by loading models, and for
         simulations, randomizing objects and sensors params.
->>>>>>> 1c423bd9
 
         robot_interface (BulletRobotInterface): Communicates with robots and
             executes robot commands.
 
         sensor_interface (BulletSensorInterface): Retrieves sensor info and
-<<<<<<< HEAD
-            executes changes to params (e.g. intrinsics/extrinsics )
-=======
             executes changes to params (e.g. intrinsics/extrinsics)
->>>>>>> 1c423bd9
 
         object_interface (BulletObjectInterface): retrieves object info and
             executes changes to params
@@ -79,12 +70,6 @@
         """Initialize.
 
         Args:
-<<<<<<< HEAD
-            config (dict): YAML config dict containing specifications for world.
-            use_visualizer (bool): Whether or not to use visualizer.
-                ..note::Pybullet only allows for one simulation to be connected
-                to GUI. It is up to the user to manage this.
-=======
             config (dict): YAML config dict containing specifications.
 
             use_visualizer (bool): Whether or not to use visualizer.
@@ -92,7 +77,6 @@
                 ..note::Pybullet only allows for one simulation to be
                 connected to GUI. It is up to the user to manage this.
 
->>>>>>> 1c423bd9
             name (str): Name of the world. (for multiple worlds)
 
         Returns:
@@ -284,12 +268,8 @@
         """
         assert self.is_sim, 'This function is only used in simulation.'
 
-<<<<<<< HEAD
         # logger.debug('Waiting for objects to be stable...')
 
-=======
-        print("waiting for stable")
->>>>>>> 1c423bd9
         num_steps = 0
         num_stable_steps = 0
 
@@ -300,13 +280,8 @@
             if num_steps < check_after_steps:
                 continue
 
-<<<<<<< HEAD
-            if (np.linalg.norm(self.object_interface.get_linear_velocity())
-                    <= linear_velocity_threshold):
-=======
             if (np.linalg.norm(self.object_interface.get_linear_velocity()) <=
                     linear_velocity_threshold):
->>>>>>> 1c423bd9
                 num_stable_steps += 1
 
             if ((num_stable_steps >= min_stable_steps) or
