--- conflicted
+++ resolved
@@ -220,10 +220,7 @@
         """
         try:
             objectI = self.object_interfaces.pop(name)
-<<<<<<< HEAD
-=======
             self.arena._remove_object(objectI.obj_id, objectI.physics_id)
->>>>>>> 115bd267
         except:
             logging.ERROR('key not found')
         self.arena._remove_object(objectI.obj_id, objectI.physics_id)
