"""Implementation of ControlInterface for Sawyer. Class definition and execution.
Runs in a separate python2.7 environment on Sawyer Workstation
"""
from __future__ import division
import redis
import sys, time, copy
from threading import Thread, Event
import tf

try:
    import moveit_commander
    from moveit_msgs.msg import (
        Grasp,
        GripperTranslation,
        DisplayTrajectory
    )
except ImportError:
    print('Problems with moveit!')

import rospy
import rospkg
from geometry_msgs.msg import (
    PoseStamped,
    Pose,
    Point,
    Quaternion,
)
from std_msgs.msg import Header
from sensor_msgs.msg import JointState
from intera_core_msgs.msg import JointCommand

try:

    import intera_interface as iif
    from intera_interface import CHECK_VERSION
    from intera_core_msgs.srv import (
        SolvePositionIK,
        SolvePositionIKRequest,
        SolvePositionFK,
        SolvePositionFKRequest
    )
    from intera_core_msgs.msg import JointCommand, InteractionControlCommand
    from intera_motion_interface import (
        MotionTrajectory,
        MotionWaypoint,
        MotionWaypointOptions,
        InteractionOptions
    )
    from intera_motion_msgs.msg import TrajectoryOptions
except ImportError:
    print('intera_interface not imported, did you remember to run cd ~/ros_ws;./intera.sh?')

import numpy as np
import logging
logging.basicConfig(level=logging.DEBUG)
import pybullet as pb
import time
# import PyKDL as KDL
# from kdl_parser_py.urdf import treeFromUrdfModel
# from urdf_parser_py.urdf import URDF

from pyquaternion import Quaternion as pyQuaternion

from moveit_msgs.msg import (
    RobotState,
    MoveItErrorCodes,
    TrajectoryConstraints,
    Constraints,
    WorkspaceParameters,
    JointConstraint,
    MotionPlanRequest,
    MotionPlanResponse,
    MoveGroupAction,
    MoveGroupGoal,
    MoveGroupResult,
    MoveGroupFeedback
)
from sensor_msgs.msg import JointState
from moveit_msgs.srv import (
    GetCartesianPath,
    GetCartesianPathRequest,
    GetCartesianPathResponse,
    GetMotionPlan
)
import actionlib
#from safenet import SafenetMonitor
from perls2.robots.real_robot_interface import RealRobotInterface
from perls2.robots.robot_interface import RobotInterface
from perls2.controllers.ee_imp import EEImpController
from perls2.controllers.ee_posture import EEPostureController
from perls2.controllers.joint_imp import JointImpController
from perls2.controllers.interpolator.linear_interpolator import LinearInterpolator
from perls2.controllers.interpolator.linear_ori_interpolator import LinearOriInterpolator
from perls2.controllers.robot_model.model import Model

from perls2.utils.yaml_config import YamlConfig
from scipy.spatial.transform import Rotation as R
import json
import socket

from perls2.ros_interfaces.redis_interface import RobotRedisInterface as RobotRedis
from perls2.ros_interfaces.redis_keys import *

LOOP_LATENCY = 0.000
LOOP_TIME = (1.0/500.0) - LOOP_LATENCY
class SawyerCtrlInterface(RobotInterface):
    """ Class definition for Sawyer Control Interface. 

    Interface creates and monitors RedisServer for new commands from RobotInterface. 
    Commands are interpreted and converted into set of joint torques sent to Sawyer via ROS.


    """
    def __init__(self, 
                 config='cfg/sawyer_ctrl_config.yaml', 
                 controlType='JointImpedance',
                 use_safenet=False,
                 use_moveit=False,
                 node_name='sawyer_interface'):
        """
        Initialize Sawyer Robot for control

        Args:
            use_safenet: bool
                whether to use the Safenet to constrain ee positions
                and velocities
            use_moveit: bool
                whether to use moveIt for motion planning
            node_name: str
                name of the node for ROS

        Attributes:
            ee_position
            ee_orientation


        """
        self.log_start_times = []
        self.log_end_times = []
        self.cmd_start_times = []
        self.cmd_end_times = []
        # Connect to redis client
        # use default port 6379 at local host.
        # TODO:  match these up in cfg file later.
        self.config = YamlConfig(config)
        # redis_kwargs = self.config['redis']
        # if 'localhost' not in redis_kwargs['host']:
        #     redis_kwargs['host'] = socket.gethostbyname(self.config['redis']['host'])

        # self.redisClient = redis.Redis(**redis_kwargs)

        # 
        self.redisClient = RobotRedis(**self.config['redis'])
        self.redisClient.flushall()   
        self.current_state = "SETUP"
        ## Timing
        self.startTime = time.time()
        self.endTime = time.time()
        self.action_set = False
        self.model = Model()
        
        if config is not None:
            world_name = self.config['world']['type']
            controller_config = self.config['controller'][world_name]
            if self.config['controller']['interpolator']['type'] == 'linear':
                interp_kwargs = {'max_dx': 0.5, 
                                 'ndim': 3, 
                                  'controller_freq': 500, 
                                  'policy_freq' : 20, 
                                  'ramp_ratio' :  0.2 }
                self.interpolator_pos = LinearInterpolator(**interp_kwargs)
                self.interpolator_ori = None#LinearOriInterpolator(**interp_kwargs)
                rospy.loginfo("Linear interpolator created with params {}".format(interp_kwargs))
            else:
                self.interpolator = None
        self.interpolator_goal_set = False

        start = time.time()

        rospy.loginfo('Initializing Sawyer robot interface...')

        try:
                self._head = iif.Head()
                self._display = iif.HeadDisplay()
                self._lights = iif.Lights()
                self._has_head = True
        except:
            rospy.logerr('No head found, head functionality disabled')
            self._has_head = False

        self._limb = iif.Limb(limb="right", synchronous_pub=False)
        self._joint_names = self._limb.joint_names()

        self._use_safenet = use_safenet
        if self._use_safenet:
            self.safenet = SafenetMonitor('right_hand')

        self.transform_matrix = None

        self.cmd = []

        try:
            self._gripper = iif.Gripper()
            self._has_gripper = True
        except:
            rospy.logerr('No gripper found, gripper control disabled')
            self._has_gripper = False

        self._robot_enable = iif.RobotEnable(True)

        self._params = iif.RobotParams()

        self.blocking = False
        # Initialize motion planning part
        self._use_moveit = use_moveit
        if use_moveit:
            moveit_commander.roscpp_initialize(sys.argv)
            self._moveit_robot = moveit_commander.RobotCommander()
            self._moveit_scene = moveit_commander.PlanningSceneInterface()
            self._moveit_group = moveit_commander.MoveGroupCommander("right_arm")
            self._moveit_group.allow_replanning(True)
            self._moveit_group.set_pose_reference_frame('world')
            # Allow some leeway in position(meters) and orientation (radians)
            self._moveit_group.set_goal_position_tolerance(0.005)
            self._moveit_group.set_goal_orientation_tolerance(0.05)
            print_msg = "The robot groups are: {0}".format( self._moveit_robot.get_group_names())
            rospy.loginfo(print_msg)
            print_msg = "Any planning will be performed relative to the {0} reference frame".format(
                self._moveit_group.get_planning_frame())
            rospy.loginfo(print_msg)
            print_msg = "The command group is '{0}'".format( self._moveit_group.get_name())
            rospy.loginfo(print_msg)
            print_msg = "The {0} group has active joints: {1}".format(self._moveit_group.get_name(),
                                                            self._moveit_group.get_active_joints())
            rospy.loginfo(print_msg)
            print_msg = "Its end effector link is: {0}".format(
                self._moveit_group.get_end_effector_link())
            rospy.loginfo(print_msg)
            self._cartesian_path_service = rospy.ServiceProxy('compute_cartesian_path',
                                                              GetCartesianPath)
            self._js_path_service = rospy.ServiceProxy('plan_kinematic_path', GetMotionPlan)
            self._js_path_action = actionlib.SimpleActionClient('move_group', MoveGroupAction)
            self._js_path_action.wait_for_server()


        # get an instance of RosPack with the default search paths
        rospack = rospkg.RosPack()

        # set up internal pybullet simulation for jacobian and mass matrix calcs.
        self._clid = pb.connect(pb.DIRECT)
        pb.resetSimulation(physicsClientId=self._clid)

        # TODO: make this not hard coded
        sawyer_urdf_path = self.config['sawyer']['arm']['path']

        self._pb_sawyer = pb.loadURDF(sawyer_urdf_path,
                                      (0, 0, 0),
                                      useFixedBase=True, 
                                      physicsClientId=self._clid)

        try:
            ns = "ExternalTools/right/PositionKinematicsNode/IKService"
            self._iksvc = rospy.ServiceProxy(ns, SolvePositionIK)
            rospy.wait_for_service(ns, 5.0)
            self._ik_service = True
        except:
            rospy.logerr('IKService from Intera timed out')
            self._ik_service = False

#        self._interaction_options = InteractionOptions()
#        if len(self._interaction_options._data.D_impedance) == 0:
#            self._interaction_options._data.D_impedance = [8, 8, 8, 2, 2, 2]

#        self._interaction_options_pub = \
#            rospy.Publisher('/robot/limb/right/interaction_control_command',
#                            InteractionControlCommand, queue_size = 1)
        rospy.loginfo('Sawyer initialization finished after {} seconds'.format(time.time() - start))

        # joint_state_topic = 'robot/joint_states'
        # _joint_state_sub = rospy.Subscriber(
        #     joint_state_topic,
        #     JointState,
        #     self._on_joint_states,
        #     queue_size=1,
        #     tcp_nodelay=True)

        # Set desired pose to initial
        curr_ee_pose = self.ee_pose
        self.neutral_joint_position = [0,-1.18,0.00,2.18,0.00,0.57,3.3161]

        self.prev_cmd = np.asarray(self.neutral_joint_position)
        self.current_cmd = self.prev_cmd

        self.reset_to_neutral()
        self.cmd_dict = {
            'move_ee_delta' : self.move_ee_delta,
            'set_ee_pose' : self.set_ee_pose,
            'set_joint_positions' : self.set_joint_positions
            }

        self.default_control_type = self.config['controller']['selected_type']
        self.default_params = self.config['controller']['Real'][self.default_control_type]
        self.redisClient.set(CONTROLLER_CONTROL_TYPE_KEY, self.default_control_type)
        self.redisClient.set(CONTROLLER_CONTROL_PARAMS_KEY, json.dumps(self.default_params))

        # Set initial values for redis db
        # self.redisClient.set(ROBOT_CMD_TYPE_KEY, 'set_joint_positions')

        # self.redisClient.set(CONTROLLER_CONTROL_TYPE_KEY, 'JointImpedance')
        # # self.redisClient.set('robot::qd', str(self.neutral_joint_position))
        # self.redisClient.set(CONTROLLER_GOAL_KEY, 
        #     json.dumps({'delta': None, 'set_qpos': self.neutral_joint_position}))

        # default_params = self.config['controller']['Real']['JointImpedance']
        # self.redisClient.set(CONTROLLER_CONTROL_PARAMS_KEY, json.dumps(default_params))
        

        # Set initial redis keys
        self._linear_jacobian = None
        self._angular_jacobian = None
        self._jacobian = None
        self._calc_mass_matrix()
        self._calc_jacobian() 
            
        self.update_redis()

        self.update_model()

        self.controlType = self.get_control_type()
        self.control_dict = self.get_controller_params()
        self.controller = self.make_controller_from_redis(self.controlType, self.control_dict)


       # self.redisClient.set('robot::desired_ee_pose', str(curr_ee_pose))
        # self.redisClient.set('robot::env_connected', 'False')
        # self.redisClient.set('run_controller', 'False')


        # self.redisClient.set('robot::ee_position', str(self.ee_position))

        # self.redisClient.set('robot::ee_orientation', str(self.ee_orientation))

        # #Set desired pose to current pose initially
        # self.redisClient.set('robot::desired_ee_pose', str(self.ee_pose))
        # self.redisClient.set('robot::tau_desired', str(self.tau))

        self.redisClient.set(ROBOT_CMD_TSTAMP_KEY, time.time())
        self.last_cmd_tstamp = self.get_cmd_tstamp()
        rospy.logdebug('Control Interface initialized')

        # TIMING TEST ONLY
        self.timelog_start = open('cmd_tstamp.txt', 'w')
        self.timelog_end = open('cmd_set_time.txt', 'w')

        self.controller_times = []
        self.loop_times = []
        self.cmd_end_time = []

        print("CURRENT EE_POSE {}".format(self.ee_pose))



    def make_controller_from_redis(self, control_type, controller_dict):
        print("Making controller {} with params: {}".format(control_type, controller_dict))
        self.controlType = control_type
        if control_type == "EEImpedance":
            return EEImpController(self.model, 
                     interpolator_pos=self.interpolator_pos, 
                     interpolator_ori=self.interpolator_ori, **controller_dict)
        elif control_type == "EEPosture":
            return EEPostureController(self.model, 
                     interpolator_pos=self.interpolator_pos, 
                     interpolator_ori=self.interpolator_ori, **controller_dict)
        elif control_type =="JointImpedance":
            return JointImpController(self.model, 
                    **controller_dict)



    def get_controller_params(self):
        return self.redisClient.get(CONTROLLER_CONTROL_PARAMS_KEY)

    def get_control_type(self):
        return self.redisClient.get(CONTROLLER_CONTROL_TYPE_KEY)

    def reset_to_neutral(self):
        """Blocking call for resetting the arm to neutral position
        """
        self.redisClient.set(ROBOT_RESET_COMPL_KEY, 'False')
        rospy.loginfo("Resetting to neutral")
        self.goto_q(self.neutral_joint_position,  max_joint_speed_ratio=0.2)

        # set to joint position control to avoid repeating reset.
        # self.redisClient.set('robot::cmd_type', 'joint_position')
        # self.redisClient.set('robot::qd', str(self.neutral_joint_position))
        self.redisClient.set(ROBOT_RESET_COMPL_KEY, 'True')
        rospy.loginfo("reset complete")

    @property
    def version(self):
        """
        List current versions of robot SDK, gripper, and robot
        :return: dictionary of version strings
        """
        return dict(SDKVersion=iif.settings.SDK_VERSION,
                    SDK2Gripper=iif.settings.VERSIONS_SDK2GRIPPER,
                    SDK2Robot=iif.settings.VERSIONS_SDK2ROBOT)

    @property
    def name(self):
        """
        Get the name of the robot
        :return: 'Sawyer'
        """
        return self._params.get_robot_name()

    @property
    def ee_position(self):
        """
        Get the position of the end-effector.
        :return: a list of floats for the position [x, y, z]
        """
        return list(self._limb.endpoint_pose()['position'])

    @property
    def ee_orientation(self):
        """
        Get the orientation of the end-effector.
        :return: a list of floats for the orientation quaternion [qx,
        qy, qz, qw]
        """
        return list(self._limb.endpoint_pose()['orientation'])

    @property
    def ee_pose(self):
        """
        Get the pose of the end effector.
        :return: a list of floats for the position and orientation [x,
        y, z, qx, qy, qz, qw]
        """
        return list(self.ee_position + self.ee_orientation)

    @property
    def ee_v(self):
        """
        Get the current linear velocity of end effector in the eef
        frame.
        :return: a list of floats for the linear velocity m/s [vx, vy,
        vz]
        """
        return list(self._limb.endpoint_velocity()['linear'])

    @property
    def ee_omega(self):
        """
        Get the current twist velocity of end effector in the eef frame.
        :return: a list of floats for the twist velocity [vx, vy, vz,
        wx, wy, wz]
        """
        return list(self._limb.endpoint_velocity()['angular'])

    @property
    def ee_twist(self):
        """
        Get the current twist velocity of end effector in the eef frame.
        :return: a list of floats for the twist velocity [vx, vy, vz,
        wx, wy, wz]
        """
        return list(self.ee_v + self.ee_omega)

    @property
    def ee_force(self):
        """
        Get the force (fx, fy, fz) on end effector
        :return: a list of floats for force N [fx, fy, fz]
        """
        return list(self._limb.endpoint_effort()['force'])

    @property
    def ee_torque(self):
        """
        Get the torque (mx, my, mz) on end effector
        :return: a list of floats for torque N*m [mx, my, mz]
        """
        return list(self._limb.endpoint_effort()['torque'])

    @property
    def ee_wrench(self):
        """
        Get the wrench on end effector
        :return: a list of floats for the wrench [fx, fy, fz, mx, my,
        mz]
        """
        return list(self.ee_force + self.ee_torque)

    @property
    def q(self):
        """
        Get the joint configuration of the robot arm.
        :return: a list of joint configurations in radian ordered by
        indices from small to large.
        Typically the order goes from base to end effector.
        """
        return self._limb.joint_ordered_angles()

    @property
    def dq(self):
        """
        Get the joint velocities of the robot arm.
        :return: a list of joint velocities in radian/s ordered by
        indices from small to large.
        Typically the order goes from base to end effector.
        """
        dq = self._limb.joint_velocities()
        return [dq[n] for n in self._joint_names]

    @property
    def tau(self):
        """
        Get the joint torques of the robot arm.
        :return: a list of joint torques in N*m ordered by indices from
        small to large.
        Typically the order goes from base to end effector.
        """
        tau = self._limb.joint_efforts()
        return [tau[n] for n in self._joint_names]

    @property 
    def num_joints(self):
        """ Number of joints according to pybullet.
        """
        return pb.getNumJoints(self._pb_sawyer, physicsClientId=self._clid)
    def get_motor_joint_indices(self):
        """ Go through urdf and get joint indices of "free" joints.
        """
        motor_joint_indices = []

        for joint_index in range(self.num_joints):

            info = pb.getJointInfo(
                bodyUniqueId=self._pb_sawyer,
                jointIndex=joint_index,
                physicsClientId=self._clid)

            if (info[2] != pb.JOINT_FIXED):
                motor_joint_indices.append(joint_index)

        return motor_joint_indices

    @property
    def num_free_joints(self):
        return len(self.get_motor_joint_indices())

    @property
    def motor_joint_positions(self):
        """ returns the motor joint positions for "each DoF" according to pb.

        Note: fixed joints have 0 degrees of freedoms.
        """
        joint_states = pb.getJointStates(
        self._pb_sawyer, range(pb.getNumJoints(self._pb_sawyer,
                                                  physicsClientId=self._clid)),
        physicsClientId=self._clid)
        # Joint info specifies type of joint ("fixed" or not)
        joint_infos = [pb.getJointInfo(self._pb_sawyer, i,  physicsClientId=self._clid) for i in range(pb.getNumJoints(self._pb_sawyer, 
                                                                                                                                     physicsClientId=self._clid))]
        # Only get joint states of free joints
        joint_states = [j for j, i in zip(joint_states, joint_infos) if i[2] != pb.JOINT_FIXED]

        joint_positions = [state[0] for state in joint_states]

        return joint_positions

    @property
    def motor_joint_velocities(self):
        """ returns the motor joint positions for "each DoF" according to pb.

        Note: fixed joints have 0 degrees of freedoms.
        """
        joint_states = pb.getJointStates(
        self._pb_sawyer, range(pb.getNumJoints(self._pb_sawyer,
                                                  physicsClientId=self._clid)),
        physicsClientId=self._clid)
        # Joint info specifies type of joint ("fixed" or not)
        joint_infos = [pb.getJointInfo(self._pb_sawyer, i,  physicsClientId=self._clid) for i in range(pb.getNumJoints(self._pb_sawyer,physicsClientId=self._clid))]
        # Only get joint states of free joints
        joint_states = [j for j, i in zip(joint_states, joint_infos) if i[2] != pb.JOINT_FIXED]

        joint_velocities = [state[1] for state in joint_states]

        return joint_velocities

    def _calc_jacobian(self, q=None):
        if q is None:
            q = self.q

        num_dof = len(self.motor_joint_positions)

        # append zeros to q to fit pybullet
        q = self.q
        dq = self.dq 
        for extra_dof in range(num_dof - len(self.q)):
            q.append(0)
            dq.append(0)

        linear_jacobian, angular_jacobian = pb.calculateJacobian(
            bodyUniqueId=self._pb_sawyer,
            linkIndex=6,
            localPosition=[9.3713e-08,    0.28673,  -0.237291],
            objPositions=q,#[:num_dof],
            objVelocities=dq,#[:num_dof],
            objAccelerations=[0]*num_dof,
            physicsClientId=self._clid
            )
<<<<<<< HEAD
        
=======

>>>>>>> 729be008
        self._linear_jacobian = np.reshape(
            linear_jacobian, (3, self.num_free_joints))

        self._angular_jacobian = np.reshape(
            angular_jacobian, (3, self.num_free_joints))

        self._jacobian = np.vstack(
<<<<<<< HEAD
            (self._linear_jacobian[:,:len(self.q)],self._angular_jacobian[:,:len(self.q)]))

=======
            (self._linear_jacobian[:,:len(self.q)], self._angular_jacobian[:,:len(self.q)]))
        return linear_jacobian, angular_jacobian

    @property
>>>>>>> 729be008
    def J(self, q=None):
        """ Calculate the full jacobian using pb.
        """
        return self._jacobian

    @property
    def linear_jacobian(self):
        """The linear jacobian x_dot = J_t*q_dot
        """
        return self._linear_jacobian[:,:7]

    @property
    def angular_jacobian(self):
        """The linear jacobian x_dot = J_t*q_dot
<<<<<<< HEAD
        """
=======
        """    
>>>>>>> 729be008
        return self._angular_jacobian[:,:7]

    @property
    def mass_matrix(self):
        return self._mass_matrix

<<<<<<< HEAD
    def _calc_mass_matrix(self):
        mass_matrix = pb.calculateMassMatrix(self._pb_sawyer, 
            self.q, 
            physicsClientId=self._clid)
        self._mass_matrix =  np.array(mass_matrix)[:7,:7]

=======
    def calc_mass_matrix(self):
        mass_matrix = pb.calculateMassMatrix(self._pb_sawyer, 
            self.q, 
            physicsClientId=self._clid)
        self._mass_matrix = np.array(mass_matrix)[:7,:7]   
>>>>>>> 729be008
    
    @property 
    def torque_compensation(self):
        """ Sum of torques from gravity / coriolis at each joint.

        The low level controller for sawyer automatically compensates
        for gravity.
        """
        return np.zeros(7)

    @property
    def info(self):
        """
        Collect and return information about parameters of the robot
        :return: names and information
        """
        assembly_names = self._params.get_robot_assemblies()
        camera_info = self._params.get_camera_details()

        return assembly_names, camera_info

    # Controllers#######################################################
    def step(self, start):
        """Update the robot state and model, set torques from controller
        
        Note this is different from other robot interfaces, as the Sawyer
        low-level controller takes gravity compensation into account.
        """

        self.update_model()
     
        if self.action_set:     
            #t1 = time.time()

            torques = self.controller.run_controller() 
            #self.set_torques([0]*7)
        
            self.set_torques(torques)
 

            while (time.time() - start < LOOP_TIME):
                pass 
                #time.sleep(.00001)


        else:
            pass
            #print("ACTION NOT SET")

    def goto_q(self, qd, max_joint_speed_ratio=0.3, timeout=15.0,
               threshold=0.008726646):
        """
        Blocking call.
        Set joint position according to given values list. Note that the
        length of the list must match the number of joints.
        :param qd: A list of length DOF of desired joint configurations
        :param max_joint_speed_ratio: ratio of the maximum joint
        velocity that the motion should be executed at [0.3]
        :param timeout: seconds to wait for move to finish [15]
        :param threshold: position threshold in radians across each
        joint when move is considered successful [0.008726646]
        :return: None
        """
        rospy.logdebug("commanding joint angles")
        self.endTime = time.time()
        rospy.logdebug("calc time " + str(self.endTime- self.startTime))
        self.startTime = time.time()
        assert len(qd) == len(self._joint_names), \
            'Input number of position values must match the number of joints'

        command = {self._joint_names[i]: qd[i] for i in range(len(self._joint_names))}
        self._limb.set_joint_position_speed(max_joint_speed_ratio)
        self._limb.move_to_joint_positions(command, timeout, threshold)
        self.endTime = time.time()
        rospy.logdebug("intera blocking time " + str(self.endTime- self.startTime))

        rospy.logdebug('desired ee pose ' + str(self.prev_cmd))
        rospy.logdebug('current ee pose ' + str(self.ee_pose))


    def set_torques(self, desired_torques):
        """
        Set joint torques according to given values list. Note that the
        length of the list must match that of the joint indices.
        :param desired_torques: A list of length DOF of desired torques.
        :return: None
        """
        assert len(desired_torques) == len(self._joint_names), \
            'Input number of torque values must match the number of joints'
        #print(desired_torques)
        command = {self._joint_names[i]: desired_torques[i] for i in range(len(self._joint_names))}

        self._limb.set_joint_torques(command)

    def q_dq_ddq(self, value):
        """
        Set joint position, velocity and acceleration
        :param value: A list of lists of length DOF with desired
        position, velocity and acceleration for each joint.
        :return: None
        """
        assert len(value[0]) == len(self._joint_names), \
            'Input number of position values must match the number of joints'
        assert len(value[1]) == len(self._joint_names), \
            'Input number of velocity values must match the number of joints'
        assert len(value[2]) == len(self._joint_names), \
            'Input number of acceleration values must match the number of joints'

        self._limb.set_joint_trajectory(self._joint_names, value[0], value[1], value[2])


    def update_model(self):
        self._calc_jacobian()
        self._calc_mass_matrix()

        orn = R.from_quat(self.ee_orientation)
        self.model.update_states(ee_pos=np.asarray(self.ee_position),
                                 ee_ori= np.asarray(self.ee_orientation),
                                 ee_pos_vel=np.asarray(self.ee_v),
                                 ee_ori_vel=np.asarray(self.ee_omega),
                                 joint_pos=np.asarray(self.q[:7]),
                                 joint_vel=np.asarray(self.dq[:7]),
                                 joint_tau=np.asarray(self.tau),
                                 joint_dim=7, 
                                 torque_compensation=self.torque_compensation)                                 
                                 

        self.model.update_model(J_pos=self.linear_jacobian,
                                J_ori=self.angular_jacobian,
                                mass_matrix=self.mass_matrix)
    
    def update_redis(self):
        """ update db parameters for the robot on a regular loop

        """
        # Set initial redis keys
        robot_state = {
            ROBOT_STATE_TSTAMP_KEY : str(time.time()),
            ROBOT_STATE_EE_POS_KEY :  str(self.ee_position), 
            ROBOT_STATE_EE_POSE_KEY: str(self.ee_pose),
            ROBOT_STATE_EE_ORN_KEY: str(self.ee_orientation),
            ROBOT_STATE_EE_V_KEY: str(self.ee_v), 
            ROBOT_STATE_Q_KEY: str(self.q),
            ROBOT_STATE_DQ_KEY: str(self.dq),
            ROBOT_STATE_TAU_KEY: str(self.tau),
            ROBOT_MODEL_JACOBIAN_KEY: str(self.J),
            ROBOT_MODEL_L_JACOBIAN_KEY: str(self.linear_jacobian),
            ROBOT_MODEL_A_JACOBIAN_KEY: str(self.angular_jacobian),
            ROBOT_MODEL_MASS_MATRIX_KEY: str(self.mass_matrix)
        }

        self.redisClient.mset(robot_state)

    ## HELPER
    def get_free_joint_idx_dict(self):
        """ Create a dictionary linking the "free" (not fixed)
        joints in urdf to their corresponding indicies in the
        urdf file and pybullet indicies.

        Access indices from this dict using
        """

        free_joint_dict = {}
        num_joints_bullet = pb.getNumJoints(self._pb_sawyer)

        for i in range(num_joints_bullet):
            joint_info = pb.getJointInfo(self._pb_sawyer, i)

            joint_name = joint_info[1]
            joint_type = joint_info[2]

            # q_index the first position index in positional
            # q_index > -1 means it is not a fix joint
            # The joints of the arm are called right_j0-6
            joint_dict = {}

            if (joint_type != pb.JOINT_FIXED) and 'right_j' in joint_name:
                # to retrieve the index, remove prepending string
                q_index2 = int(joint_name.replace('right_j', ''))
                joint_dict['pb_index'] = i
                joint_dict['iif_index'] = q_index2

                free_joint_dict[joint_name] = joint_dict
                rospy.logdebug("free joint dict" +
                                str(free_joint_dict[joint_name]))
            else:
                rospy.logdebug("Not fixed")
                # reset the joint to the correct state
                #pb.resetJointState(self._pb_sawyer, i, self.q[q_index2])
        #rospy.logdebug("Free joint dict " +str(free_joint_dict))
        return free_joint_dict

    def show_image(self, image_path, rate=1.0):
        """
        Display given image on sawyer head display
        :param image_path: absolute path string of the image
        :param rate: refresh rate
        :return: None
        """
        self._display.display_image(image_path, display_rate=rate)

    @property
    def light(self):
        """
        Get the info (names) of all available lights
        :return: A dictionary where keys are light name strings, and
        values are their boolean on status
        """
        return {name: self._lights.get_light_state(name) for name in self._lights.list_all_lights()}

    @light.setter
    def light(self, name_on):
        """
        Set the status of given light
        :param name: string name of the light
        :param on: boolean True for on, False for off
        :return: True if light state is set, False if not
        """
        name_on = (name, on)
        self._lights.set_light_state(name, on)

    def set_max_speed(self, factor):
        """
        Set the factor of the max speed of the robot joints to move with
        :param factor: factor of the max speed to move the joints
        :return: None
        """
        self._limb.set_joint_position_speed(factor)

    def set_grasp_weight(self, weight):
        """
        Set the weight of object the gripper is grasping
        :param weight: float in kg
        :return: True if successful, False if failure
        """
        return self._gripper.set_object_weight(weight)


    def _msg_wrapper(self, ctype):

        if len(self.cmd) == len(self._joints):
            if ctype == 'velocity':
                self._joint_cmd_msg.mode = JointCommand.VELOCITY_MODE
                self._joint_cmd_msg.velocity = self.cmd

            elif ctype == 'torque':
                self._joint_cmd_msg.mode = JointCommand.TORQUE_MODE
                self._joint_cmd_msg.effort = self.cmd
            else:
                raise NotImplemented

            self._command_msg.header.stamp = rospy.Time.now()

    def _from_tip_to_base_of_gripper(self, tip_pose):
        """
        Transforms a pose from the tip to the base of the gripper
        PyBullet functions (e.g. inverse kin) are queried wrt the
        base of the gripper but Intera provides
        the pose of the tip of the gripper
        :param tip_pose: Pose (x, y, z, qx, qy, qz, qw) of the tip of the gripper
        :return: Pose (x, y, z, qx, qy, qz, qw) of the base of the gripper
        """
        # This is the static transformation from base to tip of the gripper as
        # defined in the URDF
        T_ee_base = np.eye(4)
        T_ee_base[0:3, 0:3] = np.array(
            pb.getMatrixFromQuaternion([0.000, 0.000, np.sqrt(2) / 2,
                np.sqrt(2) / 2])).reshape((3, 3))

        T_ee_base[0:3, 3] = [0.000, 0.000, 0.0245]
        #T_ee_base[0:3, 3] = [0.000, 0.000, np.linalg.norm(
        #                                                [-0.11,0.1053, 0.0245])]

        T_tip = np.eye(4)
        T_tip[0:3, 0:3] = np.array(
            pb.getMatrixFromQuaternion(tip_pose[3:7])).reshape((3, 3))
        T_tip[0:3, 3] = tip_pose[0:3]

        T_base = T_tip.dot(np.linalg.inv(T_ee_base))

        base_pose = 7 * [0]
        base_pose[0:3] = T_base[0:3, 3]

        # In pyQuaternion the elements are ordered as (w, x, y, z)
        base_pose[3:6] = pyQuaternion(matrix=T_base).elements[1:4]
        base_pose[6] = pyQuaternion(matrix=T_base).elements[0]
        return base_pose


    def _distance_between_position_msgs(self, pos1, pos2):
        """
        Computes the L2 distance between two ROS Point3 messages
        :param pos1: one 3D point msg
        :param pos2: another 3D point msg
        :return: distance between points
        """
        return np.sqrt((pos1.x-pos2.x)**2 + (pos1.y-pos2.y)**2 + (pos1.z-pos2.z)**2)

    def pose_endpoint_transform(self, pose, curr_endpoint='right_hand', des_endpoint='right_gripper_tip'):
        '''
        Takes a pose from one endpoint reference frame to another. For example, instead of moving the right_hand to a desired
        position, you can move the right_gripper_tip to that position.
        :param pose: list of the pose. [x,y,z,qx,qy,qz,qw]
        :param curr_endpoint: current endpoint of the Sawyer Arm. Default to 'right_hand'
        :param des_endpoint: where you would like the endpoint to be. Default to 'right_gripper_tip'
        return: list of the new pose. [x,y,z,qx,qy,qz,qw]
        '''
        if self.transform_matrix is None:
            listener = tf.TransformListener()
            start_time = rospy.Time.now().secs
            listener.waitForTransform(curr_endpoint, des_endpoint, rospy.Time(0), rospy.Duration(1.0))
            (trans1,rot1) = listener.lookupTransform(des_endpoint, curr_endpoint, rospy.Time(0))

            trans1_mat = tf.transformations.translation_matrix(trans1)
            rot1_mat   = tf.transformations.quaternion_matrix(rot1)
            self.transform_matrix = np.dot(trans1_mat, rot1_mat)

        trans2 = pose[0:3]
        rot2 = pose[3:]
        trans2_mat = tf.transformations.translation_matrix(trans2)
        rot2_mat = tf.transformations.quaternion_matrix(rot2)
        mat2 = np.dot(trans2_mat, rot2_mat)

        mat3 = np.dot(mat2, self.transform_matrix)
        trans3 = tf.transformations.translation_from_matrix(mat3)
        rot3 = tf.transformations.quaternion_from_matrix(mat3)

        # return pose
        return trans3.tolist()+rot3.tolist()
    #### REDIS / CONTROL INTERFACE SPECIFIC ATTRIBUTES AND FUNCTIONS #############

    @property
    def env_connected(self):
        """ Flag indicating if environment and RobotInterface are connected.
        """
        return self.redisClient.get(ROBOT_ENV_CONN_KEY)

    @property
    def cmd_type(self):
        """ Redis key identifying the type of command robot should execute
        """
        return self.redisClient.get(ROBOT_CMD_TYPE_KEY)
       
    @property
    def controller_goal(self):
        return self.redisClient.get(CONTROLLER_GOAL_KEY)

    @property 
    def controlType(self):
        return self._controlType
        #return self.redisClient.get(CONTROLLER_CONTROL_TYPE_KEY)
    
    @controlType.setter
    def controlType(self, new_type):
        self._controlType = new_type 

    def get_cmd_tstamp(self):
        return self.redisClient.get(ROBOT_CMD_TSTAMP_KEY)

    def process_cmd(self, cmd_type, controller_goal):
        # print("CMD TYPE {}".format(self.cmd_type))

        # todo hack for states.         
        

        if (cmd_type == b"set_ee_pose"):
            self.set_ee_pose(**controller_goal)
        elif (cmd_type == b'move_ee_delta'):
            self.move_ee_delta(**controller_goal)

        # elif(cmd_type == b'set_joint_positions'):
        #     print("joint position command received")
        #     #self.check_controller("JointImpedance")
        #     self.set_joint_positions(**controller_goal)
        # elif(cmd_type == b'set_joint_delta'):
        #     self.set_joint_delta(**controller_goal)
        # elif (cmd_type == b'torque'):
        #     raise NotImplementedError
        #     #self.tau = self.desired_torque
        elif(cmd_type == b'reset_to_neutral'):

            self.redisClient.set(ROBOT_RESET_COMPL_KEY, 'False')
            self.reset_to_neutral()
        # elif(cmd_type == b'ee_delta'):
        #     raise NotImplementedError
        #     #self.move_ee_delta(self.desired_state)
        elif cmd_type ==b'IDLE':
            # make sure action set if false
            self.action_set = False
            return
        elif cmd_type == b'CHANGE_CONTROLLER':
            self.controller = self.make_controller_from_redis(self.get_control_type(),
                self.get_controller_params())
        else:
            rospy.logwarn("Unknown command{}".format(cmd_type))
 
    def check_for_new_cmd(self):
        cmd_tstamp = self.get_cmd_tstamp()
        if self.last_cmd_tstamp is None or (self.last_cmd_tstamp!=cmd_tstamp):
            self.last_cmd_tstamp = cmd_tstamp
            return True
        else:
            return False

    def run(self):
        # if (self.env_connected == b'True'):
        #     self.controller = self.make_controller_from_redis(self.get_control_type(), self.get_controller_params())
        # TODO: Run controller once to initalize numba

        while True:
            start = time.time()
<<<<<<< HEAD
            self.log_start_times.append(start)
            if (self.env_connected == b'True'):
                if self.check_for_new_cmd():
                    self.process_cmd(self.cmd_type, self.controller_goal)
                self.step(start)
            else:
                break
        #self.log_start_times.append(time.time())
        np.savez('dev/sawyer_ctrl_timing/0821_time_nuc/0821_ctrl_loop_sq.npz', start=np.array(self.log_start_times), end=np.array(self.log_end_times), allow_pickle=True)
        #np.savez('dev/sawyer_ctrl_timing/0821_time_nuc/0821_cmd_times.npz', start=np.array(self.cmd_start_times), end=np.array(self.cmd_end_times), allow_pickle=True)
        # np.savez('dev/sawyer_ctrl_timing/run_controller_times.npz', delay=np.array(self.controller_times), allow_pickle=True)
        # np.savez('dev/sawyer_ctrl_timing/sawye_ctrl_loop_times.npz', tstamps=np.array(self.loop_times), allow_pickle=True)
        # np.savez('dev/sawyer_ctrl_timing/cmd_end_times.npz', tstamps=np.array(self.cmd_end_time), allow_pickle=True)


    # def _on_joint_states(self, msg):
    #     pass
    #     # self.calc_mass_matrix()
    #     # self._calc_jacobian() 
    #     #self.update_redis()
=======
        # self.loop_times.append(start)
            if self.check_for_new_cmd():
                self.new_cmd = True
                self.process_cmd(self.cmd_type, self.controller_goal)
                if self.cmd_tstamp is not None:
                    self.last_cmd_tstamp = self.cmd_tstamp
                    # Just for debugging
                    self.redisClient.set(ROBOT_LAST_CMD_TSTAMP, self.last_cmd_tstamp)
            self.step(start)
        np.savez('dev/sawyer_ctrl_timing/run_controller_times.npz', delay=np.array(self.controller_times), allow_pickle=True)
        np.savez('dev/sawyer_ctrl_timing/sawyer_ctrl_loop_times.npz', tstamps=np.array(self.loop_times), allow_pickle=True)
        np.savez('dev/sawyer_ctrl_timing/cmd_end_times.npz', tstamps=np.array(self.cmd_end_time), allow_pickle=True)


    def _on_joint_states(self, msg):
        self._calc_jacobian()
        self.calc_mass_matrix()
        self.update_redis()
>>>>>>> 729be008



### MAIN ###
if __name__ == "__main__":
    logging.basicConfig(level=logging.DEBUG)
    # Create ros node
    rospy.init_node("sawyer_interface", log_level=rospy.DEBUG)
    #load_gazebo_models()
    ctrlInterface = SawyerCtrlInterface(use_safenet=False, use_moveit=False)
    # Control Loop
    threshold = 0.05
    rospy.loginfo("warming up redis...")
    rospy.sleep(10.0)
    rospy.loginfo("waiting for environment ... ")
    while (ctrlInterface.env_connected != b'True'):
        # do nothing until the environment is connected
        pass
    #if (ctrlInterface.redisClient.get('env_connected') == b'True'):
    rospy.loginfo('Environment connected... entering control loop')
    ctrlInterface.run()

    # Timing test: 
    # Print stats for run_controller step. 
"""
    print("Torque calculation: run_controller delay (s) \n")
    tdict =np.load('dev/sawyer_ctrl_timing/run_controller_times.npz')
    delay_times = tdict['delay']
    print("Num samples collected:\t{}\n".format(len(delay_times)))
    print("Mean delay:\t{}\n".format(np.mean(delay_times)))
    print("Max delay:\t{}\n".format(np.max(delay_times)))
    print("index of max:\t{}\n".format(np.argmax(delay_times)))
    print("First sample:\t{}\n".format(delay_times[0]))
    print("sample 2:\t{}\n".format(delay_times[1]))
    print("Last sample:\t{}\n".format(delay_times[-1]))
"""
    # while(ctrlInterface.env_connected == b'True'):
    #     rospy.logdebug('Environment connected')
    #     start = time.time()
    #     ctrlInterface.process_cmd()

    #     ctrlInterface.step()
    #     ctrlInterface.update()

    #     while ((time.time() - start) < 0.001):
    #         pass




<|MERGE_RESOLUTION|>--- conflicted
+++ resolved
@@ -612,11 +612,7 @@
             objAccelerations=[0]*num_dof,
             physicsClientId=self._clid
             )
-<<<<<<< HEAD
-        
-=======
-
->>>>>>> 729be008
+
         self._linear_jacobian = np.reshape(
             linear_jacobian, (3, self.num_free_joints))
 
@@ -624,15 +620,10 @@
             angular_jacobian, (3, self.num_free_joints))
 
         self._jacobian = np.vstack(
-<<<<<<< HEAD
-            (self._linear_jacobian[:,:len(self.q)],self._angular_jacobian[:,:len(self.q)]))
-
-=======
             (self._linear_jacobian[:,:len(self.q)], self._angular_jacobian[:,:len(self.q)]))
         return linear_jacobian, angular_jacobian
 
     @property
->>>>>>> 729be008
     def J(self, q=None):
         """ Calculate the full jacobian using pb.
         """
@@ -647,31 +638,18 @@
     @property
     def angular_jacobian(self):
         """The linear jacobian x_dot = J_t*q_dot
-<<<<<<< HEAD
-        """
-=======
         """    
->>>>>>> 729be008
         return self._angular_jacobian[:,:7]
 
     @property
     def mass_matrix(self):
         return self._mass_matrix
 
-<<<<<<< HEAD
     def _calc_mass_matrix(self):
         mass_matrix = pb.calculateMassMatrix(self._pb_sawyer, 
             self.q, 
             physicsClientId=self._clid)
         self._mass_matrix =  np.array(mass_matrix)[:7,:7]
-
-=======
-    def calc_mass_matrix(self):
-        mass_matrix = pb.calculateMassMatrix(self._pb_sawyer, 
-            self.q, 
-            physicsClientId=self._clid)
-        self._mass_matrix = np.array(mass_matrix)[:7,:7]   
->>>>>>> 729be008
     
     @property 
     def torque_compensation(self):
@@ -1083,7 +1061,6 @@
 
         while True:
             start = time.time()
-<<<<<<< HEAD
             self.log_start_times.append(start)
             if (self.env_connected == b'True'):
                 if self.check_for_new_cmd():
@@ -1104,28 +1081,6 @@
     #     # self.calc_mass_matrix()
     #     # self._calc_jacobian() 
     #     #self.update_redis()
-=======
-        # self.loop_times.append(start)
-            if self.check_for_new_cmd():
-                self.new_cmd = True
-                self.process_cmd(self.cmd_type, self.controller_goal)
-                if self.cmd_tstamp is not None:
-                    self.last_cmd_tstamp = self.cmd_tstamp
-                    # Just for debugging
-                    self.redisClient.set(ROBOT_LAST_CMD_TSTAMP, self.last_cmd_tstamp)
-            self.step(start)
-        np.savez('dev/sawyer_ctrl_timing/run_controller_times.npz', delay=np.array(self.controller_times), allow_pickle=True)
-        np.savez('dev/sawyer_ctrl_timing/sawyer_ctrl_loop_times.npz', tstamps=np.array(self.loop_times), allow_pickle=True)
-        np.savez('dev/sawyer_ctrl_timing/cmd_end_times.npz', tstamps=np.array(self.cmd_end_time), allow_pickle=True)
-
-
-    def _on_joint_states(self, msg):
-        self._calc_jacobian()
-        self.calc_mass_matrix()
-        self.update_redis()
->>>>>>> 729be008
-
-
 
 ### MAIN ###
 if __name__ == "__main__":
