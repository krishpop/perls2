--- conflicted
+++ resolved
@@ -165,14 +165,9 @@
             rgb_encoded, dtype=np.uint8, offset=8).reshape(h, w, 3)
         # depth_frame = self.redisClient.get('camera:depth_frame')
         # ir_frame = self.redisClient.get('camera::ir_frame')
-<<<<<<< HEAD
+
         #rgb_frame = cv2.cvtColor(image_np, cv2.COLOR_RGB2BGR)
         cv2.imshow('rgb', image_np)
-=======
-        rgb_frame = cv2.cvtColor(image_np, cv2.COLOR_RGB2BGR)
-
-        cv2.imshow('rgb', rgb_frame)
->>>>>>> 45fcef80
         # cv2.imshow('d', depth_frame)
         cv2.waitKey(waitkey)
         cv2.destroyAllWindows()
@@ -186,8 +181,6 @@
         # rgb_bytes = rgb.tobytes()
         # rgb_shape = struct.pack('>II',self._image_height, self._image_width)
         # encoded_rgb = rgb_shape + rgb_bytes
-<<<<<<< HEAD
-
         rgb_frame = cv2.cvtColor(self.rgb_frame, cv2.COLOR_BGR2RGB)
         encoded_rgb = convert_frame_to_encoded_bytes(rgb_frame)
         rospy.logdebug("frame captured")
@@ -197,15 +190,6 @@
         #rospy.logdebug('height: ' +str(height))
         #rospy.logdebug('width: ' + str(width))
         encoded_depth = np.asarray(self.depth_frame, dtype=np.dtype(float)).tobytes()
-        
-=======
-        if self.invert:
-            rgb_frame = cv2.cvtColor(self.rgb_frame, cv2.COLOR_RGB2BGR)
-        else:
-            rgb_frame = self.rgb_frame
-        encoded_rgb = convert_frame_to_encoded_bytes(rgb_frame)
-        encoded_depth = convert_frame_to_encoded_bytes(self.depth_frame)
->>>>>>> 45fcef80
         encoded_ir = convert_frame_to_encoded_bytes(self.ir_frame)
         # set the key in redis
         self.redisClient.set('camera::rgb_frame', encoded_rgb)
@@ -290,9 +274,8 @@
 
 if __name__ == '__main__':
     import time
-<<<<<<< HEAD
+
     import numpy as np
-=======
     import argparse
 
     parser = argparse.ArgumentParser()
@@ -302,10 +285,6 @@
     display_image = False
     if args.display:
         display_image = True
-
-
-
->>>>>>> 45fcef80
     rospy.init_node('kinect_show', log_level=rospy.DEBUG)
 
     camera = KinectROSInterface()
@@ -315,27 +294,13 @@
         pass
 
     rospy.loginfo("interface connected")
-<<<<<<< HEAD
     save = True
-=======
-    if  camera.redisClient.get('camera::invert') == 'True':
-            camera.invert = True
-    else:
-        camera.invert = False
->>>>>>> 45fcef80
     while (camera.redisClient.get('camera::interface_connected') == b'True'):
         if (camera.redisClient.get('camera::stream_enabled') == b'True'):
             start = time.time()
             camera.capture_frames()
-<<<<<<< HEAD
-            # if save:
-            #     np.save('depth.npy', camera.depth_frame)
-            #     save = False
-            #     rospy.logdebug("saved")
-=======
             if display_image:
                 camera.display()
->>>>>>> 45fcef80
             while ((time.time() - start) < 0.033):
                 pass
     if (camera.redisClient.get('camera::interface_connected') == b'False'):
