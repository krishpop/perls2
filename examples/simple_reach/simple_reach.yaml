<<<<<<< HEAD
# Cfg file for SimpleReachEnv
=======
# Cfg for Example: switching between sim and real reach task
>>>>>>> 3b3b5ec1
world:
  type: 'Bullet'
  robot: 'sawyer'
data_dir: '../../data'
# Simulation parameters
sim_params:
  time_step: 0.001 #0.004166  # 1./240.
  steps_per_action: 20 # policy to sim update ratio
  MAX_STEPS: 500

# Robots are specified by types and urdf locations
# also may include intial setup like poses and orientations
robot:
  type:
    'sawyer'
  arm:
    # TODO: make these paths more flexible
    path:
      'robot/rethink/sawyer_description/urdf/sawyer_arm.urdf'
    pose:
      [0, 0, 0]
    orn:
      [0, 0, 0]
    is_static:
      True
  base:
    path:
      'robot/rethink/sawyer_description/urdf/sawyer_base.urdf'
    pose:
      [0, 0, .01]
    orn:
      [0, 0, 0]
    is_static:
      True
  neutral_joint_angles:
    [0,-1.18,0.00,2.18,0.00,0.57,3.3161]
  limb_joint_names: [
  'right_j0',
  'right_j1',
  'right_j2',
  'right_j3',
  'right_j4',
  'right_j5',
  'right_j6',
  ]
  # Height of the limb (installed on the base) from the ground, for computing IK.
  limb_height: 0.9
  # Link name of the end effector, for computing IK.
  end_effector_name: 'right_hand'
  # Joint name of the left finger of the gripper.
  l_finger_name: 'r_gripper_l_finger'
  # Joint name of the right finger of the gripper.
  r_finger_name: 'r_gripper_r_finger'
  # Link name of the left finger tip of the gripper.
  l_finger_tip_name: 'r_gripper_l_finger_tip'
  # Link name of the right finger tip of the gripper.
  r_finger_tip_name: 'r_gripper_r_finger_tip'

  # Default maximum joint velocity ratio, chosen from (0, 1].
  # Set it to 1.0 for data collection, 0.3 for demo.
  limb_max_velocity_ratio: 0.01

  # Threshold (in rads) for each joint for position control.
  limb_position_threshold: 0.008726640

  # Threshold (in rads) for each joint for position control.
  limb_velocity_threshold: 0.75

  # Step size of a gripper trajectory.
  end_effector_step: 0.02

goal_position:
  lower:
    [0.3, -0.2, 0.0]  # CHANGED
  upper:
    [0.5, 0.5, 0.2]   # CHANGED

sensor:
  camera:
    name:
        'camera'
    image:
      height: 224
      width: 224
    extrinsics:
        eye_position:
          [0.6, 0.0, 1.0]
        target_position:
          [0.6, 0., 0]
        up_vector:
          [1., 0., 1.]
    intrinsics:
        image_height: 1080
        image_width: 1920
        fov: 60
        near_plane: 0.02
        far_plane: 100
    # Parameters for randomization
    random:
      randomize: False
      extrinsics:
        eye_position:
          lower:
            [0.6, 0., 1.75]
          upper:
            [0.6, 0., 1.75]
        target_position:
          lower:
            [0.6, 0., 0]
          upper:
            [0.6, 0., 0]
      intrinsics:
        fov:
          lower: 50
          upper: 80
        near_plane:
          lower: 0.01
          upper: 0.05
        far_plane:
          lower: 10
          upper: 150

object:
  count:
    1
  path:
    'objects/ycb/013_apple/google_16k/textured.urdf'
  pose: [[1.5, 0, 0], [0,0,0]]
  is_static: True
  default_position: [0.7, 0.1, 0.03] #z  = 0.1
  random:
    randomize: True
    position:
      lower:
        [0.3, -0.2, 0.1]
      upper:
        [0.7, 0.2, 0.1]

ground:
  path: 'urdf_cache/plane/plane.urdf'
  pose: [[0, 0, -0.9], [0, 0, 0]]
  is_static: True

# path: 'tables/table_svl/table.urdf'
table:
  path: 'tables/table_svl/table_grasp.urdf'
  pose: [[0.6, 0, 0], [0, 0, 0]]
  height:
    range: [0.8, 0.8]

bin:
  path: 'urdf_cache/beveled_bin/beveled_bin.urdf'
  pose: [[0.6, 0, 0], [0, 0, 0]]

ikea:
  path: 'ikea/config/ikea.urdf'
  pose: [[0.75, 0.3, 0.5], [1.57079, 0, -0.157079]]

# Perception and Learning
env:
  observation_space:
    low:
      [-2.0, -2.0, -2.0]
    high:
      [2.0, 2.0, 2.0]
  action_space:
    low: [-0.2, -0.2, -0.2]
    high: [0.2, 0.2, 0.2]

learning_parms:
  hyperparameters:
  learning_rate:


vision_params:
  segmentation:<|MERGE_RESOLUTION|>--- conflicted
+++ resolved
@@ -1,8 +1,4 @@
-<<<<<<< HEAD
-# Cfg file for SimpleReachEnv
-=======
 # Cfg for Example: switching between sim and real reach task
->>>>>>> 3b3b5ec1
 world:
   type: 'Bullet'
   robot: 'sawyer'
